# Visual Studio Code Development

[Visual Studio Code](https://code.visualstudio.com/) is a great and simple IDE that can be used to build & develop with for CHIP. 

CHIP supports the docker / remote container workflow in Visual Studio Code, and has a container environment setup automatically. You can read more about this workflow [here](https://code.visualstudio.com/docs/remote/containers).

Tested on:
* MacOS 10.5
* Windows 10 Pro + WSL + Ubuntu 18 LTS

## Setup Steps

1. *Windows Only* Enable the Windows Subsystem for Linux (WSL) following instructions here: <https://docs.microsoft.com/en-us/windows/wsl/install-win10>
1. *Windows Only* Install Ubuntu from the Windows App Store here: <https://www.microsoft.com/en-us/p/ubuntu-1804-lts/9n9tngvndl3q>
1. Install [Docker](https://www.docker.com/) for your operating system of choice from here: <https://docs.docker.com/install>
1. Install [Visual Studio Code](https://code.visualstudio.com/) for your operating system of choice here: <https://code.visualstudio.com/Download>
1. Install [Git](https://git-scm.com/) if you haven't already
1. Git clone the main CHIP repository here: <https://github.com/project-chip/connectedhomeip>
1. Launch Visual Studio Code, and open the cloned folder from
1. Install the [Remote - Containers](https://marketplace.visualstudio.com/items?itemName=ms-vscode-remote.remote-containers) extension for Visual Studio Code, this extension allows you to use docker containers as a development backend.
1. Once this is installed, you'll be prompted to reload Visual Studio Code, do so
1. At the bottom right of your Visual Studio Code window you should have a new box prompting you to re-open the window as a container. Hit yes.
1. *Windows Only* Update your Visual Studio Code settings as documented here: https://code.visualstudio.com/docs/editor/integrated-terminal#_configuration to use Bash on Ubuntu (on Windows) eg:
`"terminal.integrated.shell.windows": "C:\\Windows\\System32\\bash.exe`
1. Now your local machine is building a docker image that has all the tools necessary to build and test CHIP. This can take some time, but will eventually complete and open up the source tree

## Bootstrapping your source tree (one time)
1. Under the "Terminal" menu (or using another shortcut to the same tool), select "Run Task..."
1. Select the "Bootstrap" task

## Building the Source Tree
1. Under the "Terminal" menu select "Run Build Task..."

## Tasks

Located in the [tasks json](../.vscode/tasks.json) file you'll find a list of tasks that can be run from the "Run Task..." command.
Example tasks are "Clean", "Run Pretty Check"

Developers are encouraged to add tasks to the [tasks json](../.vscode/tasks.json) over time to make sure everyone is using the same base configuration and build. 

### Current base tasks are listed here
* Main Build - Full build and test of the tree
* Auto-enforce coding style
* Verify coding style conformance
* Run Unit and Functional Tests
* Run Distribution Generation - Build and check distribution, running all functional and unit tests
* Run Code Coverage (via 'make coverage')
* Clean build - Full clean build and test of the tree
* Bootstrap the source tree - On a clean tree, pull in the third party dependencies required
* Clean Tree - Full (and destructive) git clean of the tree

## Launch Tasks

Located in the [launch json](../.vscode/launch.json) file you'll find a list of build & run jobs that can be run from the "Run" tab and start a run or debug session.

Developers are encouraged to add tasks to the [launch json](../.vscode/launch.json) over time to make sure everyone is using the same base debuging setup. 

<<<<<<< HEAD
## Submitting a Pull Request - Practical Advice

### Before submitting a PR, make sure these commands run and succeed
* Run task: "Verify coding style conformance"
* Run task: "Run Distribution Generation"
=======
## Common Issues
* [Missing Git credential](https://code.visualstudio.com/docs/remote/containers#_sharing-git-credentials-with-your-container)
* [Missing Git SSH keys](https://code.visualstudio.com/docs/remote/containers#_sharing-git-credentials-with-your-container)
* [Using GPG signing keys](https://github.com/microsoft/vscode-remote-release/issues/72)
>>>>>>> c954092f
<|MERGE_RESOLUTION|>--- conflicted
+++ resolved
@@ -55,15 +55,13 @@
 
 Developers are encouraged to add tasks to the [launch json](../.vscode/launch.json) over time to make sure everyone is using the same base debuging setup. 
 
-<<<<<<< HEAD
 ## Submitting a Pull Request - Practical Advice
 
 ### Before submitting a PR, make sure these commands run and succeed
 * Run task: "Verify coding style conformance"
 * Run task: "Run Distribution Generation"
-=======
+
 ## Common Issues
 * [Missing Git credential](https://code.visualstudio.com/docs/remote/containers#_sharing-git-credentials-with-your-container)
 * [Missing Git SSH keys](https://code.visualstudio.com/docs/remote/containers#_sharing-git-credentials-with-your-container)
-* [Using GPG signing keys](https://github.com/microsoft/vscode-remote-release/issues/72)
->>>>>>> c954092f
+* [Using GPG signing keys](https://github.com/microsoft/vscode-remote-release/issues/72)