--- conflicted
+++ resolved
@@ -185,14 +185,10 @@
 
 union CommandArgs
 {
-<<<<<<< HEAD
     IPAddress hostAddr;
     uint16_t port;
     char * name;
     ChipZclEndpointId_t endpointId;
-=======
-    uint8_t endpointId;
->>>>>>> 2aef7c98
 };
 
 bool DetermineArgsBle(char * argv[], CommandArgs * commandArgs)
