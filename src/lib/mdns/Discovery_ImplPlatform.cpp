/*
 *
 *    Copyright (c) 2020 Project CHIP Authors
 *
 *    Licensed under the Apache License, Version 2.0 (the "License");
 *    you may not use this file except in compliance with the License.
 *    You may obtain a copy of the License at
 *
 *        http://www.apache.org/licenses/LICENSE-2.0
 *
 *    Unless required by applicable law or agreed to in writing, software
 *    distributed under the License is distributed on an "AS IS" BASIS,
 *    WITHOUT WARRANTIES OR CONDITIONS OF ANY KIND, either express or implied.
 *    See the License for the specific language governing permissions and
 *    limitations under the License.
 */

#include "Discovery_ImplPlatform.h"

#include <inttypes.h>

#include "ServiceNaming.h"
#include "lib/core/CHIPSafeCasts.h"
#include "lib/mdns/platform/Mdns.h"
#include "lib/support/logging/CHIPLogging.h"
#include "platform/CHIPDeviceConfig.h"
#include "platform/CHIPDeviceLayer.h"
#include "setup_payload/AdditionalDataPayloadGenerator.h"
#include "support/CodeUtils.h"
#include "support/ErrorStr.h"
#include "support/RandUtils.h"

namespace chip {
namespace Mdns {

DiscoveryImplPlatform DiscoveryImplPlatform::sManager;

DiscoveryImplPlatform::DiscoveryImplPlatform() = default;

CHIP_ERROR DiscoveryImplPlatform::Init()
{
    if (!mMdnsInitialized)
    {
        ReturnErrorOnFailure(ChipMdnsInit(HandleMdnsInit, HandleMdnsError, this));
        mCommissionInstanceName = GetRandU64();
        mMdnsInitialized        = true;
    }

    return CHIP_NO_ERROR;
}

CHIP_ERROR DiscoveryImplPlatform::Start(Inet::InetLayer * inetLayer, uint16_t port)
{
    ReturnErrorOnFailure(Init());

    CHIP_ERROR error = ChipMdnsStopPublish();

    if (error != CHIP_NO_ERROR)
    {
        ChipLogError(Discovery, "Failed to initialize platform mdns: %s", ErrorStr(error));
    }

    return error;
}

void DiscoveryImplPlatform::HandleMdnsInit(void * context, CHIP_ERROR initError)
{
    DiscoveryImplPlatform * publisher = static_cast<DiscoveryImplPlatform *>(context);

    if (initError == CHIP_NO_ERROR)
    {
        publisher->mMdnsInitialized = true;
    }
    else
    {
        ChipLogError(Discovery, "mDNS initialization failed with %s", chip::ErrorStr(initError));
        publisher->mMdnsInitialized = false;
    }
}

void DiscoveryImplPlatform::HandleMdnsError(void * context, CHIP_ERROR error)
{
    DiscoveryImplPlatform * publisher = static_cast<DiscoveryImplPlatform *>(context);
    if (error == CHIP_ERROR_FORCED_RESET)
    {
        if (publisher->mIsOperationalPublishing)
        {
            publisher->Advertise(publisher->mOperationalAdvertisingParams);
        }
    }
    else
    {
        ChipLogError(Discovery, "mDNS error: %s", chip::ErrorStr(error));
    }
}

CHIP_ERROR DiscoveryImplPlatform::SetupHostname(chip::ByteSpan macOrEui64)
{
    char nameBuffer[17];
    CHIP_ERROR error = MakeHostName(nameBuffer, sizeof(nameBuffer), macOrEui64);
    if (error != CHIP_NO_ERROR)
    {
        ChipLogError(Discovery, "Failed to create mdns hostname: %s", ErrorStr(error));
        return error;
    }
    error = ChipMdnsSetHostname(nameBuffer);
    if (error != CHIP_NO_ERROR)
    {
        ChipLogError(Discovery, "Failed to setup mdns hostname: %s", ErrorStr(error));
        return error;
    }
    return CHIP_NO_ERROR;
}

CHIP_ERROR DiscoveryImplPlatform::Advertise(const CommissionAdvertisingParameters & params)
{
    CHIP_ERROR error = CHIP_NO_ERROR;
    MdnsService service;
    // add newline to lengths for TXT entries
    char discriminatorBuf[CHIP_MDNS_KEY_DISCRIMINATOR_MAXLENGTH + 1];
    char vendorProductBuf[CHIP_MDNS_KEY_VENDOR_PRODUCT_MAXLENGTH + 1];
    char commissioningModeBuf[CHIP_MDNS_KEY_COMMISSIONING_MODE_MAXLENGTH + 1];
    char additionalPairingBuf[CHIP_MDNS_KEY_ADDITIONAL_PAIRING_MAXLENGTH + 1];
    char deviceTypeBuf[CHIP_MDNS_KEY_DEVICE_TYPE_MAXLENGTH + 1];
    char deviceNameBuf[CHIP_MDNS_KEY_DEVICE_NAME_MAXLENGTH + 1];
    char rotatingIdBuf[CHIP_MDNS_KEY_ROTATING_ID_MAXLENGTH + 1];
    char pairingHintBuf[CHIP_MDNS_KEY_PAIRING_HINT_MAXLENGTH + 1];
    char pairingInstrBuf[CHIP_MDNS_KEY_PAIRING_INSTRUCTION_MAXLENGTH + 1];
    // size of textEntries array should be count of Bufs above
    TextEntry textEntries[9];
    size_t textEntrySize = 0;
    // add underscore, character and newline to lengths for sub types (ex. _S<ddd>)
    char shortDiscriminatorSubtype[CHIP_MDNS_SUBTYPE_SHORT_DISCRIMINATOR_MAXLENGTH + 3]; // add
    char longDiscriminatorSubtype[CHIP_MDNS_SUBTYPE_LONG_DISCRIMINATOR_MAXLENGTH + 3];
    char vendorSubType[CHIP_MDNS_SUBTYPE_VENDOR_MAXLENGTH + 3];
    char commissioningModeSubType[CHIP_MDNS_SUBTYPE_COMMISSIONING_MODE_MAXLENGTH+3;
    char openWindowSubType[CHIP_MDNS_SUBTYPE_ADDITIONAL_PAIRING_MAXLENGTH+3];
    char deviceTypeSubType[CHIP_MDNS_SUBTYPE_DEVICE_TYPE_MAXLENGTH+3];
    // size of subTypes array should be count of SubTypes above
    const char * subTypes[6];
    size_t subTypeSize = 0;

    if (!mMdnsInitialized)
    {
        return CHIP_ERROR_INCORRECT_STATE;
    }

    ReturnErrorOnFailure(SetupHostname(params.GetMac()));

<<<<<<< HEAD
    snprintf(service.mName, sizeof(service.mName), "%016" PRIX64, mCommissionInstanceName);
    if (params.GetCommissionAdvertiseMode() == CommssionAdvertiseMode::kCommissionableNode)
=======
    snprintf(service.mName, sizeof(service.mName), "%08" PRIX32 "%08" PRIX32, static_cast<uint32_t>(mCommissionInstanceName >> 32),
             static_cast<uint32_t>(mCommissionInstanceName));
    if (params.GetCommissionAdvertiseMode() == CommssionAdvertiseMode::kCommissioning)
>>>>>>> 0fe16aac
    {
        strncpy(service.mType, "_chipc", sizeof(service.mType));
    }
    else
    {
        strncpy(service.mType, "_chipd", sizeof(service.mType));
    }
    service.mProtocol = MdnsServiceProtocol::kMdnsProtocolUdp;

    if (params.GetVendorId().HasValue())
    {
        if (params.GetProductId().HasValue())
        {
            snprintf(vendorProductBuf, sizeof(vendorProductBuf), "%u+%u", params.GetVendorId().Value(),
                     params.GetProductId().Value());
        }
        else
        {
            snprintf(vendorProductBuf, sizeof(vendorProductBuf), "%u", params.GetVendorId().Value());
        }
        textEntries[textEntrySize++] = { "VP", reinterpret_cast<const uint8_t *>(vendorProductBuf),
                                         strnlen(vendorProductBuf, sizeof(vendorProductBuf)) };
    }

    if (params.GetDeviceType().HasValue())
    {
        snprintf(deviceTypeBuf, sizeof(deviceTypeBuf), "%u", params.GetDeviceType().Value());
        textEntries[textEntrySize++] = { "DT", reinterpret_cast<const uint8_t *>(deviceTypeBuf),
                                         strnlen(deviceTypeBuf, sizeof(deviceTypeBuf)) };
    }

    if (params.GetDeviceName().HasValue())
    {
        snprintf(deviceNameBuf, sizeof(deviceNameBuf), "%s", params.GetDeviceName().Value());
        textEntries[textEntrySize++] = { "DN", reinterpret_cast<const uint8_t *>(deviceNameBuf),
                                         strnlen(deviceNameBuf, sizeof(deviceNameBuf)) };
    }

    // Following fields are for nodes and not for commissioners
    if (params.GetCommissionAdvertiseMode() == CommssionAdvertiseMode::kCommissionableNode)
    {
        snprintf(discriminatorBuf, sizeof(discriminatorBuf), "%04u", params.GetLongDiscriminator());
        textEntries[textEntrySize++] = { "D", reinterpret_cast<const uint8_t *>(discriminatorBuf),
                                         strnlen(discriminatorBuf, sizeof(discriminatorBuf)) };

        snprintf(commissioningModeBuf, sizeof(commissioningModeBuf), "%u", params.GetCommissioningMode() ? 1 : 0);
        textEntries[textEntrySize++] = { "CM", reinterpret_cast<const uint8_t *>(commissioningModeBuf),
                                         strnlen(commissioningModeBuf, sizeof(commissioningModeBuf)) };

        if (params.GetCommissioningMode() && params.GetOpenWindowCommissioningMode())
        {
            snprintf(additionalPairingBuf, sizeof(additionalPairingBuf), "1");
            textEntries[textEntrySize++] = { "AP", reinterpret_cast<const uint8_t *>(additionalPairingBuf),
                                             strnlen(additionalPairingBuf, sizeof(additionalPairingBuf)) };
        }

        if (params.GetRotatingId().HasValue())
        {
            snprintf(rotatingIdBuf, sizeof(rotatingIdBuf), "%s", params.GetRotatingId().Value());
            textEntries[textEntrySize++] = { "RI", reinterpret_cast<const uint8_t *>(rotatingIdBuf),
                                             strnlen(rotatingIdBuf, sizeof(rotatingIdBuf)) };
        }

        if (params.GetPairingHint().HasValue())
        {
            snprintf(pairingHintBuf, sizeof(pairingHintBuf), "%u", params.GetPairingHint().Value());
            textEntries[textEntrySize++] = { "PH", reinterpret_cast<const uint8_t *>(pairingHintBuf),
                                             strnlen(pairingHintBuf, sizeof(pairingHintBuf)) };
        }

        if (params.GetPairingInstr().HasValue())
        {
            snprintf(pairingInstrBuf, sizeof(pairingInstrBuf), "%s", params.GetPairingInstr().Value());
            textEntries[textEntrySize++] = { "PI", reinterpret_cast<const uint8_t *>(pairingInstrBuf),
                                             strnlen(pairingInstrBuf, sizeof(pairingInstrBuf)) };
        }

        snprintf(shortDiscriminatorSubtype, sizeof(shortDiscriminatorSubtype), "_S%03u", params.GetShortDiscriminator());
        subTypes[subTypeSize++] = shortDiscriminatorSubtype;
        snprintf(longDiscriminatorSubtype, sizeof(longDiscriminatorSubtype), "_L%04u", params.GetLongDiscriminator());
        subTypes[subTypeSize++] = longDiscriminatorSubtype;
        snprintf(commissioningModeSubType, sizeof(commissioningModeSubType), "_C%u", params.GetCommissioningMode() ? 1 : 0);
        subTypes[subTypeSize++] = commissioningModeSubType;
        if (params.GetCommissioningMode() && params.GetOpenWindowCommissioningMode())
        {
            snprintf(openWindowSubType, sizeof(openWindowSubType), "_A1");
            subTypes[subTypeSize++] = openWindowSubType;
        }
    }
    if (params.GetVendorId().HasValue())
    {
        snprintf(vendorSubType, sizeof(vendorSubType), "_V%u", params.GetVendorId().Value());
        subTypes[subTypeSize++] = vendorSubType;
    }
    if (params.GetDeviceType().HasValue())
    {
        snprintf(deviceTypeSubType, sizeof(deviceTypeSubType), "_T%u", params.GetDeviceType().Value());
        subTypes[subTypeSize++] = deviceTypeSubType;
    }

    service.mTextEntries   = textEntries;
    service.mTextEntrySize = textEntrySize;
    service.mPort          = CHIP_PORT;
    service.mInterface     = INET_NULL_INTERFACEID;
    service.mSubTypes      = subTypes;
    service.mSubTypeSize   = subTypeSize;
    service.mAddressType   = Inet::kIPAddressType_Any;
    error                  = ChipMdnsPublishService(&service);

#ifdef DETAIL_LOGGING
    PrintEntries(&service);
    return error;
#endif
}

#ifdef DETAIL_LOGGING
void DiscoveryImplPlatform::PrintEntries(const MdnsService * service)
{
    printf("printEntries port=%d, mTextEntrySize=%d, mSubTypeSize=%d\n", (int) (service->mPort), (int) (service->mTextEntrySize),
           (int) (service->mSubTypeSize));
    for (int i = 0; i < (int) service->mTextEntrySize; i++)
    {
        printf(" entry [%d] : %s %s\n", i, service->mTextEntries[i].mKey, (char *) (service->mTextEntries[i].mData));
    }

    for (int i = 0; i < (int) service->mSubTypeSize; i++)
    {
        printf(" type [%d] : %s\n", i, service->mSubTypes[i]);
    }
}
#endif

CHIP_ERROR DiscoveryImplPlatform::Advertise(const OperationalAdvertisingParameters & params)
{
    MdnsService service;
    CHIP_ERROR error = CHIP_NO_ERROR;

    mOperationalAdvertisingParams = params;
    // TODO: There may be multilple device/fabric ids after multi-admin.

    // According to spec CRI and CRA intervals should not exceed 1 hour (3600000 ms).
    // TODO: That value should be defined in the ReliableMessageProtocolConfig.h,
    // but for now it is not possible to access it from src/lib/mdns. It should be
    // refactored after creating common DNS-SD layer.
    constexpr uint32_t kMaxCRMPRetryInterval = 3600000;
    // kMaxCRMPRetryInterval max value is 3600000, what gives 7 characters and newline
    // necessary to represent it in the text form.
    constexpr uint8_t kMaxCRMPRetryBufferSize = 7 + 1;
    char crmpRetryIntervalIdleBuf[kMaxCRMPRetryBufferSize];
    char crmpRetryIntervalActiveBuf[kMaxCRMPRetryBufferSize];
    TextEntry crmpRetryIntervalEntries[2];
    size_t textEntrySize = 0;
    uint32_t crmpRetryIntervalIdle, crmpRetryIntervalActive;
    int writtenCharactersNumber;
    params.GetCRMPRetryIntervals(crmpRetryIntervalIdle, crmpRetryIntervalActive);

    // TODO: Issue #5833 - CRMP retry intervals should be updated on the poll period value
    // change or device type change.
#if CHIP_DEVICE_CONFIG_ENABLE_THREAD
    if (chip::DeviceLayer::ConnectivityMgr().GetThreadDeviceType() ==
        chip::DeviceLayer::ConnectivityManager::kThreadDeviceType_SleepyEndDevice)
    {
        uint32_t sedPollPeriod;
        ReturnErrorOnFailure(chip::DeviceLayer::ThreadStackMgr().GetPollPeriod(sedPollPeriod));
        // Increment default CRMP retry intervals by SED poll period to be on the safe side
        // and avoid unnecessary retransmissions.
        crmpRetryIntervalIdle += sedPollPeriod;
        crmpRetryIntervalActive += sedPollPeriod;
    }
#endif

    if (crmpRetryIntervalIdle > kMaxCRMPRetryInterval)
    {
        ChipLogProgress(Discovery, "CRMP retry interval idle value exceeds allowed range of 1 hour, using maximum available",
                        chip::ErrorStr(error));
        crmpRetryIntervalIdle = kMaxCRMPRetryInterval;
    }
    writtenCharactersNumber =
        snprintf(crmpRetryIntervalIdleBuf, sizeof(crmpRetryIntervalIdleBuf), "%" PRIu32, crmpRetryIntervalIdle);
    VerifyOrReturnError((writtenCharactersNumber > 0) && (writtenCharactersNumber < kMaxCRMPRetryBufferSize),
                        CHIP_ERROR_INVALID_STRING_LENGTH);
    crmpRetryIntervalEntries[textEntrySize++] = { "CRI", reinterpret_cast<const uint8_t *>(crmpRetryIntervalIdleBuf),
                                                  strlen(crmpRetryIntervalIdleBuf) };

    if (crmpRetryIntervalActive > kMaxCRMPRetryInterval)
    {
        ChipLogProgress(Discovery, "CRMP retry interval active value exceeds allowed range of 1 hour, using maximum available",
                        chip::ErrorStr(error));
        crmpRetryIntervalActive = kMaxCRMPRetryInterval;
    }
    writtenCharactersNumber =
        snprintf(crmpRetryIntervalActiveBuf, sizeof(crmpRetryIntervalActiveBuf), "%" PRIu32, crmpRetryIntervalActive);
    VerifyOrReturnError((writtenCharactersNumber > 0) && (writtenCharactersNumber < kMaxCRMPRetryBufferSize),
                        CHIP_ERROR_INVALID_STRING_LENGTH);
    crmpRetryIntervalEntries[textEntrySize++] = { "CRA", reinterpret_cast<const uint8_t *>(crmpRetryIntervalActiveBuf),
                                                  strlen(crmpRetryIntervalActiveBuf) };

    ReturnErrorOnFailure(SetupHostname(params.GetMac()));
    ReturnErrorOnFailure(MakeInstanceName(service.mName, sizeof(service.mName), params.GetPeerId()));
    strncpy(service.mType, "_chip", sizeof(service.mType));
    service.mProtocol      = MdnsServiceProtocol::kMdnsProtocolTcp;
    service.mPort          = CHIP_PORT;
    service.mTextEntries   = crmpRetryIntervalEntries;
    service.mTextEntrySize = textEntrySize;
    service.mInterface     = INET_NULL_INTERFACEID;
    service.mAddressType   = Inet::kIPAddressType_Any;
    error                  = ChipMdnsPublishService(&service);

    mIsOperationalPublishing = true;

    return error;
}

CHIP_ERROR DiscoveryImplPlatform::StopPublishDevice()
{
    mIsOperationalPublishing        = false;
    mIsCommissionableNodePublishing = false;
    mIsCommissionerPublishing       = false;
    return ChipMdnsStopPublish();
}

CHIP_ERROR DiscoveryImplPlatform::SetResolverDelegate(ResolverDelegate * delegate)
{
    VerifyOrReturnError(delegate == nullptr || mResolverDelegate == nullptr, CHIP_ERROR_INCORRECT_STATE);
    mResolverDelegate = delegate;
    return CHIP_NO_ERROR;
}

CHIP_ERROR DiscoveryImplPlatform::ResolveNodeId(const PeerId & peerId, Inet::IPAddressType type)
{
    ReturnErrorOnFailure(Init());

    MdnsService service;

    ReturnErrorOnFailure(MakeInstanceName(service.mName, sizeof(service.mName), peerId));
    strncpy(service.mType, "_chip", sizeof(service.mType));
    service.mProtocol    = MdnsServiceProtocol::kMdnsProtocolTcp;
    service.mAddressType = type;
    return ChipMdnsResolve(&service, INET_NULL_INTERFACEID, HandleNodeIdResolve, this);
}

void DiscoveryImplPlatform::HandleNodeIdResolve(void * context, MdnsService * result, CHIP_ERROR error)
{
    DiscoveryImplPlatform * mgr = static_cast<DiscoveryImplPlatform *>(context);

    if (mgr->mResolverDelegate == nullptr)
    {
        return;
    }

    if (error != CHIP_NO_ERROR)
    {
        ChipLogError(Discovery, "Node ID resolved failed with %s", chip::ErrorStr(error));
        mgr->mResolverDelegate->OnNodeIdResolutionFailed(PeerId(), error);
        return;
    }

    if (result == nullptr)
    {
        ChipLogError(Discovery, "Node ID resolve not found");
        mgr->mResolverDelegate->OnNodeIdResolutionFailed(PeerId(), CHIP_ERROR_UNKNOWN_RESOURCE_ID);
        return;
    }

    ResolvedNodeData nodeData;

    error = ExtractIdFromInstanceName(result->mName, &nodeData.mPeerId);
    if (error != CHIP_NO_ERROR)
    {
        ChipLogError(Discovery, "Node ID resolved failed with %s", chip::ErrorStr(error));
        mgr->mResolverDelegate->OnNodeIdResolutionFailed(PeerId(), error);
        return;
    }

    nodeData.mInterfaceId = result->mInterface;
    nodeData.mAddress     = result->mAddress.ValueOr({});
    nodeData.mPort        = result->mPort;

    ChipLogProgress(Discovery, "Node ID resolved for 0x08%" PRIX32 "08%" PRIX32,
                    static_cast<uint32_t>(nodeData.mPeerId.GetNodeId() >> 32), static_cast<uint32_t>(nodeData.mPeerId.GetNodeId()));
    mgr->mResolverDelegate->OnNodeIdResolved(nodeData);
}

DiscoveryImplPlatform & DiscoveryImplPlatform::GetInstance()
{
    return sManager;
}

ServiceAdvertiser & chip::Mdns::ServiceAdvertiser::Instance()
{
    return DiscoveryImplPlatform::GetInstance();
}

Resolver & chip::Mdns::Resolver::Instance()
{
    return DiscoveryImplPlatform::GetInstance();
}

} // namespace Mdns
} // namespace chip<|MERGE_RESOLUTION|>--- conflicted
+++ resolved
@@ -147,14 +147,9 @@
 
     ReturnErrorOnFailure(SetupHostname(params.GetMac()));
 
-<<<<<<< HEAD
-    snprintf(service.mName, sizeof(service.mName), "%016" PRIX64, mCommissionInstanceName);
-    if (params.GetCommissionAdvertiseMode() == CommssionAdvertiseMode::kCommissionableNode)
-=======
     snprintf(service.mName, sizeof(service.mName), "%08" PRIX32 "%08" PRIX32, static_cast<uint32_t>(mCommissionInstanceName >> 32),
              static_cast<uint32_t>(mCommissionInstanceName));
-    if (params.GetCommissionAdvertiseMode() == CommssionAdvertiseMode::kCommissioning)
->>>>>>> 0fe16aac
+    if (params.GetCommissionAdvertiseMode() == CommssionAdvertiseMode::kCommissionableNode)
     {
         strncpy(service.mType, "_chipc", sizeof(service.mType));
     }
